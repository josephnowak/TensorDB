import dask.threaded
import fsspec
import numpy as np
import pytest
import xarray as xr

from tensordb import TensorClient
from tensordb.tensor_definition import TensorDefinition


# TODO: Add more tests that validate the internal behaviour of the storage settings
# TODO: Fix the use of fsspec cached protocol when there are multiple threads or process reading the same file
#  It can produce unexpected errors during the read of the files


def create_dummy_array(n_rows, n_cols, coords=None, dtype=None) -> xr.DataArray:
    coords = coords
    if coords is None:
        dtype = dtype
        if dtype is None:
            dtype = '<U15'
        coords = {
            'index': np.sort(np.array(list(map(str, range(n_rows))), dtype=dtype)),
            'columns': np.sort(np.array(list(map(str, range(n_cols))), dtype=dtype))
        }

    return xr.DataArray(
        np.random.rand(n_rows, n_cols),
        dims=['index', 'columns'],
        coords=coords
    )


class TestTensorClient:
    @pytest.fixture(autouse=True)
    def test_setup_tests(self, tmpdir):
        path = tmpdir.strpath
        self.tensor_client = TensorClient(
            base_map=fsspec.get_mapper(path),
            tmp_map=fsspec.get_mapper(f'{path}/tmp'),
            synchronizer='thread',
            local_cache_protocol=None,
            local_cache_options={'check_files': True}
        )
        self.arr = xr.DataArray(
            data=np.array([
                [1, 2, 7, 4, np.nan],
                [np.nan, 3, 5, np.nan, 6],
                [3, 3, np.nan, np.nan, 6],
                [np.nan, 3, 10, np.nan, 6],
                [np.nan, 7, 8, 5, 6],
            ], dtype=float),
            dims=['index', 'columns'],
            coords={'index': [0, 1, 2, 3, 4], 'columns': [0, 1, 2, 3, 4]},
        )
        self.arr2 = xr.DataArray(
            data=np.array([
                [1, 2, 7, 4, 5],
                [2, 6, 5, 5, 6],
                [3, 3, 11, 5, 6],
                [4, 3, 10, 5, 6],
                [5, 7, 8, 5, 6],
            ], dtype=float),
            dims=['index', 'columns'],
            coords={'index': [0, 1, 2, 3, 4], 'columns': [0, 1, 2, 3, 4]},
        )
        self.arr3 = xr.DataArray(
            data=np.array([
                [1, 2, 7, 4, 5],
                [2, 6, 5, 5, 6],
                [3, 3, 11, 5, 6],
                [4, 3, 10, 5, 6],
                [5, 7, 8, 5, 6],
                [5, 7, 8, 5, 6],
            ], dtype=float),
            dims=['index', 'columns'],
            coords={'index': [0, 1, 2, 3, 4, 5], 'columns': [0, 1, 2, 3, 4]},
        )

        # store the data, so all the tests of append or update avoid running the test_store multiple times
        for path, data in [('data_one', self.arr), ('data_two', self.arr2), ('data_three', self.arr3)]:
            definition = TensorDefinition(
                path=path,
                definition={}
            )
            self.tensor_client.create_tensor(definition=definition)
            self.tensor_client.store(new_data=data, path=path)

    def test_create_tensor(self):
        pass

    def test_store(self):
        for path, data in [('data_one', self.arr), ('data_two', self.arr2), ('data_three', self.arr3)]:
            assert self.tensor_client.read(path=path).equals(data)

    def test_update(self):
        self.tensor_client.update(new_data=self.arr2, path='data_one')
        assert self.tensor_client.read(path='data_one').equals(self.arr2)

    def test_drop(self):
        coords = {'index': [0, 3], 'columns': [1, 2]}
        self.tensor_client.drop(path='data_one', coords=coords)
        self.tensor_client.read('data_one').equals(
            self.arr.drop_sel(coords)
        )

    def test_append(self):
        arr = create_dummy_array(10, 5, dtype=int)
        arr = arr.sel(
            index=(
                ~arr.coords['index'].isin(
                    self.tensor_client.read(
                        path='data_one'
                    ).coords['index']
                )
            )
        )

        for i in range(arr.sizes['index']):
            self.tensor_client.append(new_data=arr.isel(index=[i]), path='data_one')

        assert self.tensor_client.read(path='data_one').sel(arr.coords).equals(arr)
        assert self.tensor_client.read(path='data_one').sizes['index'] > arr.sizes['index']

    def test_delete_tensor(self):
        self.tensor_client.delete_tensor('data_one')
        assert not self.tensor_client.exist('data_one')

    def test_read_from_formula(self):
        definition = TensorDefinition(
            path='data_four',
            definition={
                'read': {
                    'substitute_method': 'read_from_formula',
                },
                'read_from_formula': {
                    'formula': "new_data = (`data_one` * `data_two`).rolling({'index': 3}).sum()",
                    'use_exec': True
                }
            }
        )
        self.tensor_client.create_tensor(definition=definition)

        data_four = self.tensor_client.read(path='data_four')
        data_one = self.tensor_client.read(path='data_one')
        data_two = self.tensor_client.read(path='data_two')
        assert data_four.equals((data_one * data_two).rolling({'index': 3}).sum())

    def test_self_read_from_formula(self):
        definition = TensorDefinition(
            path='data_four',
            definition={
                'read': {
                    'substitute_method': 'read_from_formula',
                },
                'read_from_formula': {
                    'formula': "`data_four` * `data_two`",
                }
            }
        )
        self.tensor_client.create_tensor(definition=definition)
        self.tensor_client.store('data_four', new_data=self.arr)
        assert self.tensor_client.read('data_four').equals(self.arr * self.arr2)

    def test_read_data_transformation(self):
        definition = TensorDefinition(
            path='data_four',
            definition={
                'read': {
                    'data_transformation': [
                        {
                            'method_name': 'read_from_formula',
                            'parameters': {'formula': '`data_one` * `data_two`'}
                        }
                    ],
                },
            }
        )
        self.tensor_client.create_tensor(definition=definition)
        assert self.tensor_client.read('data_four').equals(self.arr * self.arr2)

    def test_data_transformation_parameters_priority(self):
        definition = TensorDefinition(
            path='data_four',
            definition={
                'read': {
                    'data_transformation': [
                        {
                            'method_name': 'read_from_formula',
                            'parameters': {'formula': '`data_one` * `data_two`'}
                        }
                    ],
                },
            }
        )
        self.tensor_client.create_tensor(definition=definition)
        assert self.tensor_client.read('data_four', formula='`data_three`').equals(self.arr3)

        definition = TensorDefinition(
            path='data_five',
            definition={
                'read': {
                    'data_transformation': [
                        {
                            'method_name': 'read_from_formula',
                            'parameters': {'formula': '`data_three`'}
                        }
                    ],
                },
                'read_from_formula': {'formula': '`data_one` * `data_two`'}
            }
        )
        self.tensor_client.create_tensor(definition=definition)
        assert self.tensor_client.read('data_five').equals(self.arr3)

    def test_specifics_definition(self):
        definition = TensorDefinition(
            path='specific_definition',
            definition={
                'store': {
                    'data_transformation': [
                        {'method_name': 'read_from_formula', 'parameters': {'formula': "`data_one`"}},
                        {'method_name': 'read_from_formula', 'parameters': {'formula': "new_data * `data_one`"}},
                    ],
                },
            }
        )
        self.tensor_client.create_tensor(definition=definition)
        self.tensor_client.store('specific_definition')
        assert self.tensor_client.read('specific_definition').equals(self.tensor_client.read('data_one') ** 2)

    def test_different_client(self):
        definition = TensorDefinition(
            path='different_client',
            storage={
                'storage_name': 'json_storage'
            },
            definition={}
        )
        self.tensor_client.create_tensor(definition=definition)
        self.tensor_client.store(path='different_client', new_data={'a': 100})
        assert {'a': 100} == self.tensor_client.read(path='different_client', name='different_client')

    @pytest.mark.parametrize(
        'max_parallelization, compute',
        [
            (1, False),
            (2, True),
            (4, False),
            (None, True),
        ]
    )
    def test_exec_on_dag_order(self, max_parallelization, compute):
        definitions = [
            TensorDefinition(
                path='0',
                definition={
                    'store': {
                        'data_transformation': [
                            {'method_name': 'read_from_formula', 'parameters': {'formula': "`data_one`"}}
                        ]
                    }
                },
                dag={'depends': []}
            ),
            TensorDefinition(
                path='1',
                definition={
                    'store': {
                        'data_transformation': [
                            {'method_name': 'read_from_formula', 'parameters': {'formula': "`0` * 2"}}
                        ]
                    }
                },
                dag={'depends': ['0']}
            ),
            TensorDefinition(
                path='2',
                definition={
                    'store': {
                        'data_transformation': [
                            {'method_name': 'read_from_formula', 'parameters': {'formula': "`0` + 1"}}
                        ]
                    }
                },
                dag={'depends': ['0']}
            ),
            TensorDefinition(
                path='3',
                definition={
                    'store': {
                        'data_transformation': [
                            {'method_name': 'read_from_formula', 'parameters': {'formula': "`1` + `2`"}}
                        ]
                    }
                },
                dag={'depends': ['2', '1']}
            ),
        ]
        for definition in definitions:
            self.tensor_client.create_tensor(definition)

        self.tensor_client.exec_on_dag_order(
            method='store',
            parallelization_kwargs={
                'compute': compute,
                'max_parallelization': max_parallelization
            }
        )
        assert self.tensor_client.read('0').equals(self.arr)
        assert self.tensor_client.read('1').equals(self.arr * 2)
        assert self.tensor_client.read('2').equals(self.arr + 1)
        assert self.tensor_client.read('3').equals(self.arr + 1 + self.arr * 2)

        self.tensor_client.exec_on_dag_order(
            method='store',
            tensors_path=['1'],
            autofill_dependencies=True,
            parallelization_kwargs={
                'compute': compute,
                'max_parallelization': max_parallelization
            }
        )
        assert self.tensor_client.read('1').equals(self.arr * 2)

    @pytest.mark.parametrize(
        'max_per_group, client_type',
        [
            ({"first": 1, "second": 2}, 'thread'),
            ({"first": 2, "second": 1}, 'dask'),
            ({"first": 2, "second": 1}, 'process'),
        ]
    )
    def test_get_dag_for_dask(self, max_per_group, client_type, dask_client):
        # TODO: Improve this tests, it only generates a DAG, so it does not need to check if the results
        #   of the computations are correct.
        definitions = [
            TensorDefinition(
                path='0',
                definition={
                    'store': {
                        'data_transformation': [
                            {'method_name': 'read_from_formula', 'parameters': {'formula': "`data_one`"}}
                        ]
                    }
                },
                dag={'depends': [], 'group': 'first'}
            ),
            TensorDefinition(
                path='1',
                definition={
                    'store': {
                        'data_transformation': [
                            {'method_name': 'read_from_formula', 'parameters': {'formula': "`0` * 2"}}
                        ]
                    }
                },
                dag={'depends': ['0'], 'group': 'first'}
            ),
            TensorDefinition(
                path='2',
                definition={
                    'store': {
                        'data_transformation': [
                            {'method_name': 'read_from_formula', 'parameters': {'formula': "`0` + 1"}}
                        ]
                    }
                },
                dag={'depends': ['0'], 'group': 'second'}
            ),
            TensorDefinition(
                path='4',
                definition={
                    'store': {
                        'data_transformation': [
                            {'method_name': 'read_from_formula', 'parameters': {'formula': "`0` + 1"}}
                        ]
                    }
                },
                dag={'depends': ['0'], 'group': 'first'}
            ),
            TensorDefinition(
                path='3',
                definition={
                    'store': {
                        'data_transformation': [
                            {'method_name': 'read_from_formula', 'parameters': {'formula': "`1` + `2`"}}
                        ]
                    }
                },
                dag={'depends': ['2', '1'], 'group': 'second'}
            ),
        ]
        for definition in definitions:
            self.tensor_client.create_tensor(definition)

<<<<<<< HEAD
=======
        get = None
        client = None
        if semaphore_type == 'dask' or semaphore_type == "process":
            from dask.distributed import Client
            client = Client()
            get = client.get
        elif semaphore_type == 'thread':
            get = dask.threaded.get
        else:
            get = dask.multiprocessing.get

>>>>>>> df12735c
        dask_graph = self.tensor_client.get_dag_for_dask(
            method='store',
            max_parallelization_per_group=max_per_group,
            final_task_name='FinalTask',
        )
        get = None
        if client_type == 'dask':
            get = dask_client.get
        else:
            get = dask.threaded.get

        get(dask_graph, "FinalTask")

        assert self.tensor_client.read('0').equals(self.arr)
        assert self.tensor_client.read('1').equals(self.arr * 2)
        assert self.tensor_client.read('2').equals(self.arr + 1)
        assert self.tensor_client.read('3').equals(self.arr + 1 + self.arr * 2)
        #
        dask_graph = self.tensor_client.get_dag_for_dask(
            method='store',
            tensors=[self.tensor_client.get_tensor_definition('1')],
            max_parallelization_per_group=max_per_group,
            final_task_name='FinalTask',
        )
        get(dask_graph, "FinalTask")
        assert self.tensor_client.read('1').equals(self.arr * 2)


if __name__ == "__main__":
    test = TestTensorClient()
    test.test_setup_tests()
    # test.test_add_definition()
    # test.test_store()
    # .test_update()
    # test.test_append()
    # test.test_backup()
    # test.test_read_from_formula()
    # test.test_ffill()
    # test.test_replace_by_last_valid()
    # test.test_last_valid_dim()
    # test.test_reindex()
    # test.test_overwrite_append_data()
    # test.test_specifics_definition()
    # test.test_different_client()<|MERGE_RESOLUTION|>--- conflicted
+++ resolved
@@ -394,20 +394,6 @@
         for definition in definitions:
             self.tensor_client.create_tensor(definition)
 
-<<<<<<< HEAD
-=======
-        get = None
-        client = None
-        if semaphore_type == 'dask' or semaphore_type == "process":
-            from dask.distributed import Client
-            client = Client()
-            get = client.get
-        elif semaphore_type == 'thread':
-            get = dask.threaded.get
-        else:
-            get = dask.multiprocessing.get
-
->>>>>>> df12735c
         dask_graph = self.tensor_client.get_dag_for_dask(
             method='store',
             max_parallelization_per_group=max_per_group,
